var Writable = require('stream').Writable,
    events = require("events");

// Set the S3 client to be used for this upload.
function Client(client) {
  if (this instanceof Client === false) {
    return new Client(client);
  }

  if (!client) {
    throw new Error('Must configure an S3 client before attempting to create an S3 upload stream.');
  }

<<<<<<< HEAD
  // Generate a writeable stream which uploads to a file on S3.
  upload: function (destinationDetails, sessionDetails) {
    var e = new events.EventEmitter();

    if (!sessionDetails) sessionDetails = {};

    // Create the writable stream interface.
    var ws = new Writable({
      highWaterMark: 4194304 // 4 MB
    });

    // Data pertaining to the overall upload.
    // If resumable parts are passed in, they must be free of gaps.
    var multipartUploadID = sessionDetails.UploadId;
    var partNumber = sessionDetails.Parts ? (sessionDetails.Parts.length + 1) : 1;
    var partIds = sessionDetails.Parts || [];
    var receivedSize = 0;
    var uploadedSize = 0;

    // Light state management -
    //   started: used to fire 'ready' even on a quick resume
    //   paused:  used to govern manual pause/resume
    var started = false;
    var paused = false;

    // Parts which need to be uploaded to S3.
    var pendingParts = 0;
    var concurrentPartThreshold = 1;

    // Data pertaining to buffers we have received
    var receivedBuffers = [];
    var receivedBuffersLength = 0;
    var partSizeThreshold = 5242880;

    // Set the maximum amount of data that we will keep in memory before flushing it to S3 as a part
    // of the multipart upload
    ws.maxPartSize = function (partSize) {
      if (partSize < 5242880)
        partSize = 5242880;

      partSizeThreshold = partSize;
      return ws;
    };

    ws.getMaxPartSize = function () {
      return partSizeThreshold;
    };

    // Set the maximum amount of data that we will keep in memory before flushing it to S3 as a part
    // of the multipart upload
    ws.concurrentParts = function (parts) {
      if (parts < 1)
        parts = 1;

      concurrentPartThreshold = parts;
      return ws;
    };

    ws.getConcurrentParts = function () {
      return concurrentPartThreshold;
    };

    // Handler to receive data and upload it to S3.
    ws._write = function (incomingBuffer, enc, next) {

      // Pause/resume check #1 out of 2:
      //   Block incoming writes immediately on pause.
      if (paused)
        e.once('resume', write);
      else
        write();

      function write() {
        absorbBuffer(incomingBuffer);

        if (receivedBuffersLength < partSizeThreshold)
          return next(); // Ready to receive more data in _write.

        // We need to upload some data
        uploadHandler(next);
      }
    };

    // Ask the stream to pause - will allow existing
    // part uploads to complete first.
    ws.pause = function () {
      // if already mid-pause, this does nothing
      if (paused) return false;

      // if there's no active upload, this does nothing
      if (!started) return false;

      paused = true;
      // give caller how many parts are mid-upload
      ws.emit('pausing', pendingParts);

      // if there are no parts outstanding, declare the stream
      // paused and return currently sent part details.
      if (pendingParts == 0)
        notifyPaused();

      // otherwise, the 'paused' event will get sent once the
      // last part finishes uploading.

      return true;
    };

    // Lift the pause, and re-kick off the uploading.
    ws.resume = function () {
      // if we're not paused, this does nothing
      if (!paused) return false;

      paused = false;
      e.emit('resume'); // internal event
      ws.emit('resume'); // external event

      return true;
    };

    // when pausing, return relevant pause state to client
    var notifyPaused = function () {
      ws.emit('paused', {
        UploadId: multipartUploadID,
        Parts: partIds,
        Uploaded: uploadedSize
      });
    };

    // Concurrently upload parts to S3.
    var uploadHandler = function (next) {

      // If this is the first part, and we're just starting,
      // but we have a multipartUploadID, then we're beginning
      // a resume and can fire the 'ready' event externally.
      if (multipartUploadID && !started)
        ws.emit('ready', multipartUploadID);

      started = true;

      if (pendingParts < concurrentPartThreshold) {
        // Has the MPU been created yet?
        if (multipartUploadID)
          upload(); // Upload the part immediately.
        else {
          e.once('ready', upload); // Wait until multipart upload is initialized.
          createMultipartUpload();
        }
      }
=======
  this.cachedClient = client;
}

// Generate a writeable stream which uploads to a file on S3.
Client.prototype.upload = function (destinationDetails) {

  var cachedClient = this.cachedClient;

  var e = new events.EventEmitter();

  // Create the writeable stream interface.
  var ws = new Writable({
    highWaterMark: 4194304 // 4 MB
  });

  // Data pertaining to the overall upload
  var multipartUploadID;
  var partNumber = 1;
  var partIds = [];
  var receivedSize = 0;
  var uploadedSize = 0;

  // Parts which need to be uploaded to S3.
  var pendingParts = 0;
  var concurrentPartThreshold = 1;

  // Data pertaining to buffers we have received
  var receivedBuffers = [];
  var receivedBuffersLength = 0;
  var partSizeThreshold = 5242880;

  // Set the maximum amount of data that we will keep in memory before flushing it to S3 as a part
  // of the multipart upload
  ws.maxPartSize = function (partSize) {
    if (partSize < 5242880)
      partSize = 5242880;

    partSizeThreshold = partSize;
    return ws;
  };

  ws.getMaxPartSize = function () {
    return partSizeThreshold;
  };

  // Set the maximum amount of data that we will keep in memory before flushing it to S3 as a part
  // of the multipart upload
  ws.concurrentParts = function (parts) {
    if (parts < 1)
      parts = 1;

    concurrentPartThreshold = parts;
    return ws;
  };

  ws.getConcurrentParts = function () {
    return concurrentPartThreshold;
  };

  // Handler to receive data and upload it to S3.
  ws._write = function (incomingBuffer, enc, next) {
    absorbBuffer(incomingBuffer);

    if (receivedBuffersLength < partSizeThreshold)
      return next(); // Ready to receive more data in _write.

    // We need to upload some data
    uploadHandler(next);
  };

  // Concurrenly upload parts to S3.
  var uploadHandler = function (next) {
    if (pendingParts < concurrentPartThreshold) {
      // Has the MPU been created yet?
      if (multipartUploadID)
        upload(); // Upload the part immeadiately.
>>>>>>> 3a499c0f
      else {
        e.once('ready', upload); // Wait until multipart upload is initialized.
        createMultipartUpload();
      }
    }
    else {
      // Block uploading (and receiving of more data) until we upload
      // some of the pending parts
      e.once('part', upload);
    }

<<<<<<< HEAD
      function upload() {

        // Pause/resume check #2 out of 2:
        //   Block queued up parts until resumption.
        if (paused)
          e.once('resume', uploadNow);
        else
          uploadNow();

        function uploadNow() {
          pendingParts++;
          flushPart(function (partDetails) {
            --pendingParts;
            e.emit('part'); // Internal event
            ws.emit('part', partDetails); // External event

            // if we're paused and this was the last outstanding part,
            // we can notify the caller that we're really paused now.
            if (paused && pendingParts == 0)
              notifyPaused();
          });
          next();
        }
      }
    };

    // Absorb an incoming buffer from _write into a buffer queue
    var absorbBuffer = function (incomingBuffer) {
      receivedBuffers.push(incomingBuffer);
      receivedBuffersLength += incomingBuffer.length;
    };

    // Take a list of received buffers and return a combined buffer that is exactly
    // partSizeThreshold in size.
    var preparePartBuffer = function () {
      // Combine the buffers we've received and reset the list of buffers.
      var combinedBuffer = Buffer.concat(receivedBuffers, receivedBuffersLength);
      receivedBuffers.length = 0; // Trick to reset the array while keeping the original reference
      receivedBuffersLength = 0;

      if (combinedBuffer.length > partSizeThreshold) {
        // The combined buffer is too big, so slice off the end and put it back in the array.
        var remainder = new Buffer(combinedBuffer.length - partSizeThreshold);
        combinedBuffer.copy(remainder, 0, partSizeThreshold);
        receivedBuffers.push(remainder);
        receivedBuffersLength = remainder.length;

        // Return the perfectly sized part.
        var uploadBuffer = new Buffer(partSizeThreshold);
        combinedBuffer.copy(uploadBuffer, 0, 0, partSizeThreshold);
        return uploadBuffer;
      }
      else {
        // It just happened to be perfectly sized, so return it.
        return combinedBuffer;
=======
    function upload() {
      pendingParts++;
      flushPart(function (partDetails) {
        --pendingParts;
        e.emit('part'); // Internal event
        ws.emit('part', partDetails); // External event
      });
      next();
    }
  };

  // Absorb an incoming buffer from _write into a buffer queue
  var absorbBuffer = function (incomingBuffer) {
    receivedBuffers.push(incomingBuffer);
    receivedBuffersLength += incomingBuffer.length;
  };

  // Take a list of received buffers and return a combined buffer that is exactly
  // partSizeThreshold in size.
  var preparePartBuffer = function () {
    // Combine the buffers we've received and reset the list of buffers.
    var combinedBuffer = Buffer.concat(receivedBuffers, receivedBuffersLength);
    receivedBuffers.length = 0; // Trick to reset the array while keeping the original reference
    receivedBuffersLength = 0;

    if (combinedBuffer.length > partSizeThreshold) {
      // The combined buffer is too big, so slice off the end and put it back in the array.
      var remainder = new Buffer(combinedBuffer.length - partSizeThreshold);
      combinedBuffer.copy(remainder, 0, partSizeThreshold);
      receivedBuffers.push(remainder);
      receivedBuffersLength = remainder.length;

      // Return the original buffer.
      return combinedBuffer.slice(0, partSizeThreshold);
    }
    else {
      // It just happened to be perfectly sized, so return it.
      return combinedBuffer;
    }
  };

  // Flush a part out to S3.
  var flushPart = function (callback) {
    var partBuffer = preparePartBuffer();

    var localPartNumber = partNumber;
    partNumber++;
    receivedSize += partBuffer.length;
    cachedClient.uploadPart(
      {
        Body: partBuffer,
        Bucket: destinationDetails.Bucket,
        Key: destinationDetails.Key,
        UploadId: multipartUploadID,
        PartNumber: localPartNumber
      },
      function (err, result) {
        if (err)
          abortUpload('Failed to upload a part to S3: ' + JSON.stringify(err));
        else {
          uploadedSize += partBuffer.length;
          partIds[localPartNumber - 1] = {
            ETag: result.ETag,
            PartNumber: localPartNumber
          };

          callback({
            ETag: result.ETag,
            PartNumber: localPartNumber,
            receivedSize: receivedSize,
            uploadedSize: uploadedSize
          });
        }
>>>>>>> 3a499c0f
      }
    );
  };

  // Overwrite the end method so that we can hijack it to flush the last part and then complete
  // the multipart upload
  ws.originalEnd = ws.end;
  ws.end = function (Part, encoding, callback) {
    ws.originalEnd(Part, encoding, function afterDoneWithOriginalEnd() {
      if (Part)
        absorbBuffer(Part);

      // Upload any remaining data
      var uploadRemainingData = function () {
        if (receivedBuffersLength > 0) {
          uploadHandler(uploadRemainingData);
          return;
        }

        if (pendingParts > 0) {
          setTimeout(uploadRemainingData, 50); // Wait 50 ms for the pending uploads to finish before trying again.
          return;
        }

        completeUpload();
      };

      uploadRemainingData();

      if (typeof callback == 'function')
        callback();
    });
  };

  // Turn all the individual parts we uploaded to S3 into a finalized upload.
  var completeUpload = function () {
    // There is a possibility that the incoming stream was empty, therefore the MPU never started
    // and can not be finalized.
    if (multipartUploadID) {
      cachedClient.completeMultipartUpload(
        {
          Bucket: destinationDetails.Bucket,
          Key: destinationDetails.Key,
          UploadId: multipartUploadID,
          MultipartUpload: {
            Parts: partIds
          }
        },
        function (err, result) {
          if (err)
            abortUpload('Failed to complete the multipart upload on S3: ' + JSON.stringify(err));
          else {
            // Emit both events for backwards compatability, and to follow the spec.
            ws.emit('uploaded', result);
            ws.emit('finish', result);
          }
        }
      );
<<<<<<< HEAD
    };

    // Overwrite the end method so that we can hijack it to flush the last part and then complete
    // the multipart upload
    ws.originalEnd = ws.end;
    ws.end = function (Part, encoding, callback) {
      ws.originalEnd(Part, encoding, function afterDoneWithOriginalEnd() {
        if (Part)
          absorbBuffer(Part);

        // Upload any remaining data
        var uploadRemainingData = function () {
          if (receivedBuffersLength > 0) {
            uploadHandler(uploadRemainingData);
            return;
          }

          if (pendingParts > 0) {
            setTimeout(uploadRemainingData, 50); // Wait 50 ms for the pending uploads to finish before trying again.
            return;
          }

          completeUpload();
        };

        uploadRemainingData();

        if (typeof callback == 'function')
          callback();
      });
    };

    // Turn all the individual parts we uploaded to S3 into a finalized upload.
    var completeUpload = function () {
      // There is a possibility that the incoming stream was empty, therefore the MPU never started
      // and cannot be finalized.
      if (multipartUploadID) {
        cachedClient.completeMultipartUpload(
          {
            Bucket: destinationDetails.Bucket,
            Key: destinationDetails.Key,
            UploadId: multipartUploadID,
            MultipartUpload: {
              Parts: partIds
            }
          },
          function (err, result) {
            if (err)
              abortUpload('Failed to complete the multipart upload on S3: ' + JSON.stringify(err));
            else {
              // Emit both events for backwards compatibility, and to follow the spec.
              ws.emit('uploaded', result);
              ws.emit('finish', result);
              started = false;
            }
          }
        );
=======
    }
  };

  // When a fatal error occurs abort the multipart upload
  var abortUpload = function (rootError) {
    cachedClient.abortMultipartUpload(
      {
        Bucket: destinationDetails.Bucket,
        Key: destinationDetails.Key,
        UploadId: multipartUploadID
      },
      function (abortError) {
        if (abortError)
          ws.emit('error', rootError + '\n Additionally failed to abort the multipart upload on S3: ' + abortError);
        else
          ws.emit('error', rootError);
>>>>>>> 3a499c0f
      }
    );
  };

  var createMultipartUpload = function () {
    cachedClient.createMultipartUpload(
      destinationDetails,
      function (err, data) {
        if (err)
          ws.emit('error', 'Failed to create a multipart upload on S3: ' + JSON.stringify(err));
        else {
          multipartUploadID = data.UploadId;
          ws.emit('ready');
          e.emit('ready'); // Internal event
        }
      }
    );
  };

<<<<<<< HEAD
    var createMultipartUpload = function () {
      cachedClient.createMultipartUpload(
        destinationDetails,
        function (err, data) {
          if (err)
            ws.emit('error', 'Failed to create a multipart upload on S3: ' + JSON.stringify(err));
          else {
            multipartUploadID = data.UploadId;
            ws.emit('ready', multipartUploadID);
            e.emit('ready'); // Internal event
          }
        }
      );
    };
=======
  return ws;
}
>>>>>>> 3a499c0f

Client.globalClient = null;

Client.client = function (options) {
  Client.globalClient = new Client(options);
  return Client.globalClient;
}

Client.upload = function (destinationDetails) {
  if (!Client.globalClient) {
    throw new Error('Must configure an S3 client before attempting to create an S3 upload stream.');
  }
  return Client.globalClient.upload(destinationDetails)
}

module.exports = Client;<|MERGE_RESOLUTION|>--- conflicted
+++ resolved
@@ -11,177 +11,35 @@
     throw new Error('Must configure an S3 client before attempting to create an S3 upload stream.');
   }
 
-<<<<<<< HEAD
-  // Generate a writeable stream which uploads to a file on S3.
-  upload: function (destinationDetails, sessionDetails) {
-    var e = new events.EventEmitter();
-
-    if (!sessionDetails) sessionDetails = {};
-
-    // Create the writable stream interface.
-    var ws = new Writable({
-      highWaterMark: 4194304 // 4 MB
-    });
-
-    // Data pertaining to the overall upload.
-    // If resumable parts are passed in, they must be free of gaps.
-    var multipartUploadID = sessionDetails.UploadId;
-    var partNumber = sessionDetails.Parts ? (sessionDetails.Parts.length + 1) : 1;
-    var partIds = sessionDetails.Parts || [];
-    var receivedSize = 0;
-    var uploadedSize = 0;
-
-    // Light state management -
-    //   started: used to fire 'ready' even on a quick resume
-    //   paused:  used to govern manual pause/resume
-    var started = false;
-    var paused = false;
-
-    // Parts which need to be uploaded to S3.
-    var pendingParts = 0;
-    var concurrentPartThreshold = 1;
-
-    // Data pertaining to buffers we have received
-    var receivedBuffers = [];
-    var receivedBuffersLength = 0;
-    var partSizeThreshold = 5242880;
-
-    // Set the maximum amount of data that we will keep in memory before flushing it to S3 as a part
-    // of the multipart upload
-    ws.maxPartSize = function (partSize) {
-      if (partSize < 5242880)
-        partSize = 5242880;
-
-      partSizeThreshold = partSize;
-      return ws;
-    };
-
-    ws.getMaxPartSize = function () {
-      return partSizeThreshold;
-    };
-
-    // Set the maximum amount of data that we will keep in memory before flushing it to S3 as a part
-    // of the multipart upload
-    ws.concurrentParts = function (parts) {
-      if (parts < 1)
-        parts = 1;
-
-      concurrentPartThreshold = parts;
-      return ws;
-    };
-
-    ws.getConcurrentParts = function () {
-      return concurrentPartThreshold;
-    };
-
-    // Handler to receive data and upload it to S3.
-    ws._write = function (incomingBuffer, enc, next) {
-
-      // Pause/resume check #1 out of 2:
-      //   Block incoming writes immediately on pause.
-      if (paused)
-        e.once('resume', write);
-      else
-        write();
-
-      function write() {
-        absorbBuffer(incomingBuffer);
-
-        if (receivedBuffersLength < partSizeThreshold)
-          return next(); // Ready to receive more data in _write.
-
-        // We need to upload some data
-        uploadHandler(next);
-      }
-    };
-
-    // Ask the stream to pause - will allow existing
-    // part uploads to complete first.
-    ws.pause = function () {
-      // if already mid-pause, this does nothing
-      if (paused) return false;
-
-      // if there's no active upload, this does nothing
-      if (!started) return false;
-
-      paused = true;
-      // give caller how many parts are mid-upload
-      ws.emit('pausing', pendingParts);
-
-      // if there are no parts outstanding, declare the stream
-      // paused and return currently sent part details.
-      if (pendingParts == 0)
-        notifyPaused();
-
-      // otherwise, the 'paused' event will get sent once the
-      // last part finishes uploading.
-
-      return true;
-    };
-
-    // Lift the pause, and re-kick off the uploading.
-    ws.resume = function () {
-      // if we're not paused, this does nothing
-      if (!paused) return false;
-
-      paused = false;
-      e.emit('resume'); // internal event
-      ws.emit('resume'); // external event
-
-      return true;
-    };
-
-    // when pausing, return relevant pause state to client
-    var notifyPaused = function () {
-      ws.emit('paused', {
-        UploadId: multipartUploadID,
-        Parts: partIds,
-        Uploaded: uploadedSize
-      });
-    };
-
-    // Concurrently upload parts to S3.
-    var uploadHandler = function (next) {
-
-      // If this is the first part, and we're just starting,
-      // but we have a multipartUploadID, then we're beginning
-      // a resume and can fire the 'ready' event externally.
-      if (multipartUploadID && !started)
-        ws.emit('ready', multipartUploadID);
-
-      started = true;
-
-      if (pendingParts < concurrentPartThreshold) {
-        // Has the MPU been created yet?
-        if (multipartUploadID)
-          upload(); // Upload the part immediately.
-        else {
-          e.once('ready', upload); // Wait until multipart upload is initialized.
-          createMultipartUpload();
-        }
-      }
-=======
   this.cachedClient = client;
 }
 
 // Generate a writeable stream which uploads to a file on S3.
-Client.prototype.upload = function (destinationDetails) {
+Client.prototype.upload = function (destinationDetails, sessionDetails) {
 
   var cachedClient = this.cachedClient;
-
   var e = new events.EventEmitter();
 
-  // Create the writeable stream interface.
+  if (!sessionDetails) sessionDetails = {};
+
+  // Create the writable stream interface.
   var ws = new Writable({
     highWaterMark: 4194304 // 4 MB
   });
 
-  // Data pertaining to the overall upload
-  var multipartUploadID;
-  var partNumber = 1;
-  var partIds = [];
+  // Data pertaining to the overall upload.
+  // If resumable parts are passed in, they must be free of gaps.
+  var multipartUploadID = sessionDetails.UploadId;
+  var partNumber = sessionDetails.Parts ? (sessionDetails.Parts.length + 1) : 1;
+  var partIds = sessionDetails.Parts || [];
   var receivedSize = 0;
   var uploadedSize = 0;
+
+  // Light state management -
+  //   started: used to fire 'ready' even on a quick resume
+  //   paused:  used to govern manual pause/resume
+  var started = false;
+  var paused = false;
 
   // Parts which need to be uploaded to S3.
   var pendingParts = 0;
@@ -222,22 +80,84 @@
 
   // Handler to receive data and upload it to S3.
   ws._write = function (incomingBuffer, enc, next) {
-    absorbBuffer(incomingBuffer);
-
-    if (receivedBuffersLength < partSizeThreshold)
-      return next(); // Ready to receive more data in _write.
-
-    // We need to upload some data
-    uploadHandler(next);
-  };
-
-  // Concurrenly upload parts to S3.
+    // Pause/resume check #1 out of 2:
+    //   Block incoming writes immediately on pause.
+    if (paused)
+      e.once('resume', write);
+    else
+      write();
+
+    function write() {
+      absorbBuffer(incomingBuffer);
+
+      if (receivedBuffersLength < partSizeThreshold)
+        return next(); // Ready to receive more data in _write.
+
+      // We need to upload some data
+      uploadHandler(next);
+    }
+  };
+
+  // Ask the stream to pause - will allow existing
+  // part uploads to complete first.
+  ws.pause = function () {
+    // if already mid-pause, this does nothing
+    if (paused) return false;
+
+    // if there's no active upload, this does nothing
+    if (!started) return false;
+
+    paused = true;
+    // give caller how many parts are mid-upload
+    ws.emit('pausing', pendingParts);
+
+    // if there are no parts outstanding, declare the stream
+    // paused and return currently sent part details.
+    if (pendingParts === 0)
+      notifyPaused();
+
+    // otherwise, the 'paused' event will get sent once the
+    // last part finishes uploading.
+
+    return true;
+  };
+
+  // Lift the pause, and re-kick off the uploading.
+  ws.resume = function () {
+    // if we're not paused, this does nothing
+    if (!paused) return false;
+
+    paused = false;
+    e.emit('resume'); // internal event
+    ws.emit('resume'); // external event
+
+    return true;
+  };
+
+  // when pausing, return relevant pause state to client
+  var notifyPaused = function () {
+    ws.emit('paused', {
+      UploadId: multipartUploadID,
+      Parts: partIds,
+      uploadedSize: uploadedSize
+    });
+  };
+
+  // Concurrently upload parts to S3.
   var uploadHandler = function (next) {
+
+    // If this is the first part, and we're just starting,
+    // but we have a multipartUploadID, then we're beginning
+    // a resume and can fire the 'ready' event externally.
+    if (multipartUploadID && !started)
+      ws.emit('ready', multipartUploadID);
+
+    started = true;
+
     if (pendingParts < concurrentPartThreshold) {
       // Has the MPU been created yet?
       if (multipartUploadID)
-        upload(); // Upload the part immeadiately.
->>>>>>> 3a499c0f
+        upload(); // Upload the part immediately.
       else {
         e.once('ready', upload); // Wait until multipart upload is initialized.
         createMultipartUpload();
@@ -249,71 +169,29 @@
       e.once('part', upload);
     }
 
-<<<<<<< HEAD
-      function upload() {
-
-        // Pause/resume check #2 out of 2:
-        //   Block queued up parts until resumption.
-        if (paused)
-          e.once('resume', uploadNow);
-        else
-          uploadNow();
-
-        function uploadNow() {
-          pendingParts++;
-          flushPart(function (partDetails) {
-            --pendingParts;
-            e.emit('part'); // Internal event
-            ws.emit('part', partDetails); // External event
-
-            // if we're paused and this was the last outstanding part,
-            // we can notify the caller that we're really paused now.
-            if (paused && pendingParts == 0)
-              notifyPaused();
-          });
-          next();
-        }
-      }
-    };
-
-    // Absorb an incoming buffer from _write into a buffer queue
-    var absorbBuffer = function (incomingBuffer) {
-      receivedBuffers.push(incomingBuffer);
-      receivedBuffersLength += incomingBuffer.length;
-    };
-
-    // Take a list of received buffers and return a combined buffer that is exactly
-    // partSizeThreshold in size.
-    var preparePartBuffer = function () {
-      // Combine the buffers we've received and reset the list of buffers.
-      var combinedBuffer = Buffer.concat(receivedBuffers, receivedBuffersLength);
-      receivedBuffers.length = 0; // Trick to reset the array while keeping the original reference
-      receivedBuffersLength = 0;
-
-      if (combinedBuffer.length > partSizeThreshold) {
-        // The combined buffer is too big, so slice off the end and put it back in the array.
-        var remainder = new Buffer(combinedBuffer.length - partSizeThreshold);
-        combinedBuffer.copy(remainder, 0, partSizeThreshold);
-        receivedBuffers.push(remainder);
-        receivedBuffersLength = remainder.length;
-
-        // Return the perfectly sized part.
-        var uploadBuffer = new Buffer(partSizeThreshold);
-        combinedBuffer.copy(uploadBuffer, 0, 0, partSizeThreshold);
-        return uploadBuffer;
-      }
-      else {
-        // It just happened to be perfectly sized, so return it.
-        return combinedBuffer;
-=======
     function upload() {
-      pendingParts++;
-      flushPart(function (partDetails) {
-        --pendingParts;
-        e.emit('part'); // Internal event
-        ws.emit('part', partDetails); // External event
-      });
-      next();
+
+      // Pause/resume check #2 out of 2:
+      //   Block queued up parts until resumption.
+      if (paused)
+        e.once('resume', uploadNow);
+      else
+        uploadNow();
+
+      function uploadNow() {
+        pendingParts++;
+        flushPart(function (partDetails) {
+          --pendingParts;
+          e.emit('part'); // Internal event
+          ws.emit('part', partDetails); // External event
+
+          // if we're paused and this was the last outstanding part,
+          // we can notify the caller that we're really paused now.
+          if (paused && pendingParts === 0)
+            notifyPaused();
+        });
+        next();
+      }
     }
   };
 
@@ -338,8 +216,10 @@
       receivedBuffers.push(remainder);
       receivedBuffersLength = remainder.length;
 
-      // Return the original buffer.
-      return combinedBuffer.slice(0, partSizeThreshold);
+      // Return the perfectly sized part.
+      var uploadBuffer = new Buffer(partSizeThreshold);
+      combinedBuffer.copy(uploadBuffer, 0, 0, partSizeThreshold);
+      return uploadBuffer;
     }
     else {
       // It just happened to be perfectly sized, so return it.
@@ -379,7 +259,6 @@
             uploadedSize: uploadedSize
           });
         }
->>>>>>> 3a499c0f
       }
     );
   };
@@ -417,7 +296,7 @@
   // Turn all the individual parts we uploaded to S3 into a finalized upload.
   var completeUpload = function () {
     // There is a possibility that the incoming stream was empty, therefore the MPU never started
-    // and can not be finalized.
+    // and cannot be finalized.
     if (multipartUploadID) {
       cachedClient.completeMultipartUpload(
         {
@@ -432,71 +311,13 @@
           if (err)
             abortUpload('Failed to complete the multipart upload on S3: ' + JSON.stringify(err));
           else {
-            // Emit both events for backwards compatability, and to follow the spec.
+            // Emit both events for backwards compatibility, and to follow the spec.
             ws.emit('uploaded', result);
             ws.emit('finish', result);
+            started = false;
           }
         }
       );
-<<<<<<< HEAD
-    };
-
-    // Overwrite the end method so that we can hijack it to flush the last part and then complete
-    // the multipart upload
-    ws.originalEnd = ws.end;
-    ws.end = function (Part, encoding, callback) {
-      ws.originalEnd(Part, encoding, function afterDoneWithOriginalEnd() {
-        if (Part)
-          absorbBuffer(Part);
-
-        // Upload any remaining data
-        var uploadRemainingData = function () {
-          if (receivedBuffersLength > 0) {
-            uploadHandler(uploadRemainingData);
-            return;
-          }
-
-          if (pendingParts > 0) {
-            setTimeout(uploadRemainingData, 50); // Wait 50 ms for the pending uploads to finish before trying again.
-            return;
-          }
-
-          completeUpload();
-        };
-
-        uploadRemainingData();
-
-        if (typeof callback == 'function')
-          callback();
-      });
-    };
-
-    // Turn all the individual parts we uploaded to S3 into a finalized upload.
-    var completeUpload = function () {
-      // There is a possibility that the incoming stream was empty, therefore the MPU never started
-      // and cannot be finalized.
-      if (multipartUploadID) {
-        cachedClient.completeMultipartUpload(
-          {
-            Bucket: destinationDetails.Bucket,
-            Key: destinationDetails.Key,
-            UploadId: multipartUploadID,
-            MultipartUpload: {
-              Parts: partIds
-            }
-          },
-          function (err, result) {
-            if (err)
-              abortUpload('Failed to complete the multipart upload on S3: ' + JSON.stringify(err));
-            else {
-              // Emit both events for backwards compatibility, and to follow the spec.
-              ws.emit('uploaded', result);
-              ws.emit('finish', result);
-              started = false;
-            }
-          }
-        );
-=======
     }
   };
 
@@ -513,7 +334,6 @@
           ws.emit('error', rootError + '\n Additionally failed to abort the multipart upload on S3: ' + abortError);
         else
           ws.emit('error', rootError);
->>>>>>> 3a499c0f
       }
     );
   };
@@ -526,45 +346,28 @@
           ws.emit('error', 'Failed to create a multipart upload on S3: ' + JSON.stringify(err));
         else {
           multipartUploadID = data.UploadId;
-          ws.emit('ready');
+          ws.emit('ready', multipartUploadID);
           e.emit('ready'); // Internal event
         }
       }
     );
   };
 
-<<<<<<< HEAD
-    var createMultipartUpload = function () {
-      cachedClient.createMultipartUpload(
-        destinationDetails,
-        function (err, data) {
-          if (err)
-            ws.emit('error', 'Failed to create a multipart upload on S3: ' + JSON.stringify(err));
-          else {
-            multipartUploadID = data.UploadId;
-            ws.emit('ready', multipartUploadID);
-            e.emit('ready'); // Internal event
-          }
-        }
-      );
-    };
-=======
   return ws;
-}
->>>>>>> 3a499c0f
+};
 
 Client.globalClient = null;
 
 Client.client = function (options) {
   Client.globalClient = new Client(options);
   return Client.globalClient;
-}
+};
 
 Client.upload = function (destinationDetails) {
   if (!Client.globalClient) {
     throw new Error('Must configure an S3 client before attempting to create an S3 upload stream.');
   }
-  return Client.globalClient.upload(destinationDetails)
-}
+  return Client.globalClient.upload(destinationDetails);
+};
 
 module.exports = Client;